--- conflicted
+++ resolved
@@ -16,14 +16,9 @@
 # coding=utf-8
 from unittest import TestCase
 
-<<<<<<< HEAD
 from jcn.root import Root
 from jcn.display_elements import Fill, Text, Label, ProgressBar
-=======
-from junction.root import Root
-from junction.display_elements import Fill, Text, Label, ProgressBar
-from junction.formatting import StringWithFormatting
->>>>>>> 55c24c0d
+from jcn.formatting import StringWithFormatting
 
 
 class TestDisplayElements(TestCase):

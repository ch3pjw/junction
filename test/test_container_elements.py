--- conflicted
+++ resolved
@@ -4,11 +4,8 @@
 
 from junction.terminal import Terminal
 from junction.display_elements import Fill, ABCDisplayElement
-<<<<<<< HEAD
-from junction.container_elements import ABCContainerElement, Root, Box, Stack
-=======
-from junction.container_elements import ABCContainerElement, Root, Stack, Zebra
->>>>>>> aabe12af
+from junction.container_elements import (
+    ABCContainerElement, Root, Box, Stack, Zebra)
 
 
 class DisplayElementForTest(ABCDisplayElement):
